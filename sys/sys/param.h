/*-
 * SPDX-License-Identifier: BSD-3-Clause
 *
 * Copyright (c) 1982, 1986, 1989, 1993
 *	The Regents of the University of California.  All rights reserved.
 * (c) UNIX System Laboratories, Inc.
 * All or some portions of this file are derived from material licensed
 * to the University of California by American Telephone and Telegraph
 * Co. or Unix System Laboratories, Inc. and are reproduced herein with
 * the permission of UNIX System Laboratories, Inc.
 *
 * Redistribution and use in source and binary forms, with or without
 * modification, are permitted provided that the following conditions
 * are met:
 * 1. Redistributions of source code must retain the above copyright
 *    notice, this list of conditions and the following disclaimer.
 * 2. Redistributions in binary form must reproduce the above copyright
 *    notice, this list of conditions and the following disclaimer in the
 *    documentation and/or other materials provided with the distribution.
 * 3. Neither the name of the University nor the names of its contributors
 *    may be used to endorse or promote products derived from this software
 *    without specific prior written permission.
 *
 * THIS SOFTWARE IS PROVIDED BY THE REGENTS AND CONTRIBUTORS ``AS IS'' AND
 * ANY EXPRESS OR IMPLIED WARRANTIES, INCLUDING, BUT NOT LIMITED TO, THE
 * IMPLIED WARRANTIES OF MERCHANTABILITY AND FITNESS FOR A PARTICULAR PURPOSE
 * ARE DISCLAIMED.  IN NO EVENT SHALL THE REGENTS OR CONTRIBUTORS BE LIABLE
 * FOR ANY DIRECT, INDIRECT, INCIDENTAL, SPECIAL, EXEMPLARY, OR CONSEQUENTIAL
 * DAMAGES (INCLUDING, BUT NOT LIMITED TO, PROCUREMENT OF SUBSTITUTE GOODS
 * OR SERVICES; LOSS OF USE, DATA, OR PROFITS; OR BUSINESS INTERRUPTION)
 * HOWEVER CAUSED AND ON ANY THEORY OF LIABILITY, WHETHER IN CONTRACT, STRICT
 * LIABILITY, OR TORT (INCLUDING NEGLIGENCE OR OTHERWISE) ARISING IN ANY WAY
 * OUT OF THE USE OF THIS SOFTWARE, EVEN IF ADVISED OF THE POSSIBILITY OF
 * SUCH DAMAGE.
 *
 *	@(#)param.h	8.3 (Berkeley) 4/4/95
 * $FreeBSD$
 */

#ifndef _SYS_PARAM_H_
#define _SYS_PARAM_H_

#include <sys/_null.h>

#define	BSD	199506		/* System version (year & month). */
#define BSD4_3	1
#define BSD4_4	1

/*
 * __FreeBSD_version numbers are documented in the Porter's Handbook.
 * If you bump the version for any reason, you should update the documentation
 * there.
 * Currently this lives here in the doc/ repository:
 *
 *	head/en_US.ISO8859-1/books/porters-handbook/versions/chapter.xml
 *
 * scheme is:  <major><two digit minor>Rxx
 *		'R' is in the range 0 to 4 if this is a release branch or
 *		X.0-CURRENT before releng/X.0 is created, otherwise 'R' is
 *		in the range 5 to 9.
 */
#undef __FreeBSD_version
<<<<<<< HEAD
#define __FreeBSD_version 1300080	/* Master, propagated to newvers */
=======
#define __FreeBSD_version 1300081	/* Master, propagated to newvers */
>>>>>>> 5a79fd85

/*
 * __FreeBSD_kernel__ indicates that this system uses the kernel of FreeBSD,
 * which by definition is always true on FreeBSD. This macro is also defined
 * on other systems that use the kernel of FreeBSD, such as GNU/kFreeBSD.
 *
 * It is tempting to use this macro in userland code when we want to enable
 * kernel-specific routines, and in fact it's fine to do this in code that
 * is part of FreeBSD itself.  However, be aware that as presence of this
 * macro is still not widespread (e.g. older FreeBSD versions, 3rd party
 * compilers, etc), it is STRONGLY DISCOURAGED to check for this macro in
 * external applications without also checking for __FreeBSD__ as an
 * alternative.
 */
#undef __FreeBSD_kernel__
#define __FreeBSD_kernel__

#if defined(_KERNEL) || defined(IN_RTLD)
#define	P_OSREL_SIGWAIT			700000
#define	P_OSREL_SIGSEGV			700004
#define	P_OSREL_MAP_ANON		800104
#define	P_OSREL_MAP_FSTRICT		1100036
#define	P_OSREL_SHUTDOWN_ENOTCONN	1100077
#define	P_OSREL_MAP_GUARD		1200035
#define	P_OSREL_WRFSBASE		1200041
#define	P_OSREL_CK_CYLGRP		1200046
#define	P_OSREL_VMTOTAL64		1200054
#define	P_OSREL_CK_SUPERBLOCK		1300000
#define	P_OSREL_CK_INODE		1300005
#define	P_OSREL_POWERPC_NEW_AUX_ARGS	1300070

#define	P_OSREL_MAJOR(x)		((x) / 100000)
#endif

#ifndef LOCORE
#include <sys/types.h>
#endif

/*
 * Machine-independent constants (some used in following include files).
 * Redefined constants are from POSIX 1003.1 limits file.
 *
 * MAXCOMLEN should be >= sizeof(ac_comm) (see <acct.h>)
 */
#include <sys/syslimits.h>

#define	MAXCOMLEN	19		/* max command name remembered */
#define	MAXINTERP	PATH_MAX	/* max interpreter file name length */
#define	MAXLOGNAME	33		/* max login name length (incl. NUL) */
#define	MAXUPRC		CHILD_MAX	/* max simultaneous processes */
#define	NCARGS		ARG_MAX		/* max bytes for an exec function */
#define	NGROUPS		(NGROUPS_MAX+1)	/* max number groups */
#define	NOFILE		OPEN_MAX	/* max open files per process */
#define	NOGROUP		65535		/* marker for empty group set member */
#define MAXHOSTNAMELEN	256		/* max hostname size */
#define SPECNAMELEN	255		/* max length of devicename */

/* More types and definitions used throughout the kernel. */
#ifdef _KERNEL
#include <sys/cdefs.h>
#include <sys/errno.h>
#ifndef LOCORE
#include <sys/time.h>
#include <sys/priority.h>
#endif

#ifndef FALSE
#define	FALSE	0
#endif
#ifndef TRUE
#define	TRUE	1
#endif
#endif

#ifndef _KERNEL
/* Signals. */
#include <sys/signal.h>
#endif

/* Machine type dependent parameters. */
#include <machine/param.h>
#ifndef _KERNEL
#include <sys/limits.h>
#endif

#ifndef DEV_BSHIFT
#define	DEV_BSHIFT	9		/* log2(DEV_BSIZE) */
#endif
#define	DEV_BSIZE	(1<<DEV_BSHIFT)

#ifndef BLKDEV_IOSIZE
#define BLKDEV_IOSIZE  PAGE_SIZE	/* default block device I/O size */
#endif
#ifndef DFLTPHYS
#define DFLTPHYS	(64 * 1024)	/* default max raw I/O transfer size */
#endif
#ifndef MAXPHYS
#define MAXPHYS		(128 * 1024)	/* max raw I/O transfer size */
#endif
#ifndef MAXDUMPPGS
#define MAXDUMPPGS	(DFLTPHYS/PAGE_SIZE)
#endif

/*
 * Constants related to network buffer management.
 * MCLBYTES must be no larger than PAGE_SIZE.
 */
#ifndef	MSIZE
#define	MSIZE		256		/* size of an mbuf */
#endif

#ifndef	MCLSHIFT
#define MCLSHIFT	11		/* convert bytes to mbuf clusters */
#endif	/* MCLSHIFT */

#define MCLBYTES	(1 << MCLSHIFT)	/* size of an mbuf cluster */

#if PAGE_SIZE < 2048
#define	MJUMPAGESIZE	MCLBYTES
#elif PAGE_SIZE <= 8192
#define	MJUMPAGESIZE	PAGE_SIZE
#else
#define	MJUMPAGESIZE	(8 * 1024)
#endif

#define	MJUM9BYTES	(9 * 1024)	/* jumbo cluster 9k */
#define	MJUM16BYTES	(16 * 1024)	/* jumbo cluster 16k */

/*
 * Some macros for units conversion
 */

/* clicks to bytes */
#ifndef ctob
#define ctob(x)	((x)<<PAGE_SHIFT)
#endif

/* bytes to clicks */
#ifndef btoc
#define btoc(x)	(((vm_offset_t)(x)+PAGE_MASK)>>PAGE_SHIFT)
#endif

/*
 * btodb() is messy and perhaps slow because `bytes' may be an off_t.  We
 * want to shift an unsigned type to avoid sign extension and we don't
 * want to widen `bytes' unnecessarily.  Assume that the result fits in
 * a daddr_t.
 */
#ifndef btodb
#define btodb(bytes)	 		/* calculates (bytes / DEV_BSIZE) */ \
	(sizeof (bytes) > sizeof(long) \
	 ? (daddr_t)((unsigned long long)(bytes) >> DEV_BSHIFT) \
	 : (daddr_t)((unsigned long)(bytes) >> DEV_BSHIFT))
#endif

#ifndef dbtob
#define dbtob(db)			/* calculates (db * DEV_BSIZE) */ \
	((off_t)(db) << DEV_BSHIFT)
#endif

#define	PRIMASK	0x0ff
#define	PCATCH	0x100		/* OR'd with pri for tsleep to check signals */
#define	PDROP	0x200	/* OR'd with pri to stop re-entry of interlock mutex */

#define	NZERO	0		/* default "nice" */

#define	NBBY	8		/* number of bits in a byte */
#define	NBPW	sizeof(int)	/* number of bytes per word (integer) */

#define	CMASK	022		/* default file mask: S_IWGRP|S_IWOTH */

#define	NODEV	(dev_t)(-1)	/* non-existent device */

/*
 * File system parameters and macros.
 *
 * MAXBSIZE -	Filesystems are made out of blocks of at most MAXBSIZE bytes
 *		per block.  MAXBSIZE may be made larger without effecting
 *		any existing filesystems as long as it does not exceed MAXPHYS,
 *		and may be made smaller at the risk of not being able to use
 *		filesystems which require a block size exceeding MAXBSIZE.
 *
 * MAXBCACHEBUF - Maximum size of a buffer in the buffer cache.  This must
 *		be >= MAXBSIZE and can be set differently for different
 *		architectures by defining it in <machine/param.h>.
 *		Making this larger allows NFS to do larger reads/writes.
 *
 * BKVASIZE -	Nominal buffer space per buffer, in bytes.  BKVASIZE is the
 *		minimum KVM memory reservation the kernel is willing to make.
 *		Filesystems can of course request smaller chunks.  Actual
 *		backing memory uses a chunk size of a page (PAGE_SIZE).
 *		The default value here can be overridden on a per-architecture
 *		basis by defining it in <machine/param.h>.
 *
 *		If you make BKVASIZE too small you risk seriously fragmenting
 *		the buffer KVM map which may slow things down a bit.  If you
 *		make it too big the kernel will not be able to optimally use
 *		the KVM memory reserved for the buffer cache and will wind
 *		up with too-few buffers.
 *
 *		The default is 16384, roughly 2x the block size used by a
 *		normal UFS filesystem.
 */
#define MAXBSIZE	65536	/* must be power of 2 */
#ifndef	MAXBCACHEBUF
#define	MAXBCACHEBUF	MAXBSIZE /* must be a power of 2 >= MAXBSIZE */
#endif
#ifndef	BKVASIZE
#define BKVASIZE	16384	/* must be power of 2 */
#endif
#define BKVAMASK	(BKVASIZE-1)

/*
 * MAXPATHLEN defines the longest permissible path length after expanding
 * symbolic links. It is used to allocate a temporary buffer from the buffer
 * pool in which to do the name expansion, hence should be a power of two,
 * and must be less than or equal to MAXBSIZE.  MAXSYMLINKS defines the
 * maximum number of symbolic links that may be expanded in a path name.
 * It should be set high enough to allow all legitimate uses, but halt
 * infinite loops reasonably quickly.
 */
#define	MAXPATHLEN	PATH_MAX
#define MAXSYMLINKS	32

/* Bit map related macros. */
#define	setbit(a,i)	(((unsigned char *)(a))[(i)/NBBY] |= 1<<((i)%NBBY))
#define	clrbit(a,i)	(((unsigned char *)(a))[(i)/NBBY] &= ~(1<<((i)%NBBY)))
#define	isset(a,i)							\
	(((const unsigned char *)(a))[(i)/NBBY] & (1<<((i)%NBBY)))
#define	isclr(a,i)							\
	((((const unsigned char *)(a))[(i)/NBBY] & (1<<((i)%NBBY))) == 0)

/* Macros for counting and rounding. */
#ifndef howmany
#define	howmany(x, y)	(((x)+((y)-1))/(y))
#endif
#define	nitems(x)	(sizeof((x)) / sizeof((x)[0]))
#define	rounddown(x, y)	(((x)/(y))*(y))
#define	rounddown2(x, y) ((x)&(~((y)-1)))          /* if y is power of two */
#define	roundup(x, y)	((((x)+((y)-1))/(y))*(y))  /* to any y */
#define	roundup2(x, y)	(((x)+((y)-1))&(~((y)-1))) /* if y is powers of two */
#define powerof2(x)	((((x)-1)&(x))==0)

/* Macros for min/max. */
#define	MIN(a,b) (((a)<(b))?(a):(b))
#define	MAX(a,b) (((a)>(b))?(a):(b))

#ifdef _KERNEL
/*
 * Basic byte order function prototypes for non-inline functions.
 */
#ifndef LOCORE
#ifndef _BYTEORDER_PROTOTYPED
#define	_BYTEORDER_PROTOTYPED
__BEGIN_DECLS
__uint32_t	 htonl(__uint32_t);
__uint16_t	 htons(__uint16_t);
__uint32_t	 ntohl(__uint32_t);
__uint16_t	 ntohs(__uint16_t);
__END_DECLS
#endif
#endif

#ifndef _BYTEORDER_FUNC_DEFINED
#define	_BYTEORDER_FUNC_DEFINED
#define	htonl(x)	__htonl(x)
#define	htons(x)	__htons(x)
#define	ntohl(x)	__ntohl(x)
#define	ntohs(x)	__ntohs(x)
#endif /* !_BYTEORDER_FUNC_DEFINED */
#endif /* _KERNEL */

/*
 * Scale factor for scaled integers used to count %cpu time and load avgs.
 *
 * The number of CPU `tick's that map to a unique `%age' can be expressed
 * by the formula (1 / (2 ^ (FSHIFT - 11))).  The maximum load average that
 * can be calculated (assuming 32 bits) can be closely approximated using
 * the formula (2 ^ (2 * (16 - FSHIFT))) for (FSHIFT < 15).
 *
 * For the scheduler to maintain a 1:1 mapping of CPU `tick' to `%age',
 * FSHIFT must be at least 11; this gives us a maximum load avg of ~1024.
 */
#define	FSHIFT	11		/* bits to right of fixed binary point */
#define FSCALE	(1<<FSHIFT)

#define dbtoc(db)			/* calculates devblks to pages */ \
	((db + (ctodb(1) - 1)) >> (PAGE_SHIFT - DEV_BSHIFT))

#define ctodb(db)			/* calculates pages to devblks */ \
	((db) << (PAGE_SHIFT - DEV_BSHIFT))

/*
 * Old spelling of __containerof().
 */
#define	member2struct(s, m, x)						\
	((struct s *)(void *)((char *)(x) - offsetof(struct s, m)))

/*
 * Access a variable length array that has been declared as a fixed
 * length array.
 */
#define __PAST_END(array, offset) (((__typeof__(*(array)) *)(array))[offset])

#endif	/* _SYS_PARAM_H_ */<|MERGE_RESOLUTION|>--- conflicted
+++ resolved
@@ -60,11 +60,7 @@
  *		in the range 5 to 9.
  */
 #undef __FreeBSD_version
-<<<<<<< HEAD
-#define __FreeBSD_version 1300080	/* Master, propagated to newvers */
-=======
 #define __FreeBSD_version 1300081	/* Master, propagated to newvers */
->>>>>>> 5a79fd85
 
 /*
  * __FreeBSD_kernel__ indicates that this system uses the kernel of FreeBSD,
