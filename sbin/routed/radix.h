--- conflicted
+++ resolved
@@ -31,6 +31,7 @@
  * SUCH DAMAGE.
  *
  *	@(#)radix.h	8.2 (Berkeley) 10/31/94
+ *
  *	$Id$
  */
 
@@ -103,11 +104,7 @@
 		m = rn_mkfreelist; \
 		rn_mkfreelist = (m)->rm_mklist; \
 	} else \
-<<<<<<< HEAD
-		m = (struct radix_mask *)rtmalloc(sizeof (*(m)), "MKGet"); }\
-=======
 		m = (struct radix_mask *)rtmalloc(sizeof(*(m)), "MKGet"); }\
->>>>>>> 2c7a9781
 
 #define MKFree(m) { (m)->rm_mklist = rn_mkfreelist; rn_mkfreelist = (m);}
 
@@ -139,17 +136,10 @@
 };
 
 
-<<<<<<< HEAD
-#define Bcmp(a, b, n) bcmp(((char *)(a)), ((char *)(b)), (n))
-#define Bcopy(a, b, n) bcopy(((char *)(a)), ((char *)(b)), (unsigned)(n))
-#define Bzero(p, n) bzero((char *)(p), (int)(n));
-#define Free(p) free((char *)p);
-=======
 #define Bcmp(a, b, n) memcmp(((void *)(a)), ((void *)(b)), (n))
 #define Bcopy(a, b, n) memmove(((void *)(b)), ((void *)(a)), (size_t)(n))
 #define Bzero(p, n) memset((void *)(p), 0, (size_t)(n));
 #define Free(p) free((void *)p);
->>>>>>> 2c7a9781
 
 void	 rn_init __P((void));
 int	 rn_inithead __P((void **, int));
